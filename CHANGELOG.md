--- conflicted
+++ resolved
@@ -7,7 +7,6 @@
 
 ## [Unreleased]
 
-<<<<<<< HEAD
 
 ## [0.0.40] 2023-08-12
 ### Fixed
@@ -15,12 +14,10 @@
 ### Added
 - JSDocs for calculations
 
-=======
 ## [0.0.40] 2023-07-04
 ### Fixed
 
 - Bug in defaultStackFilter
->>>>>>> 82637d82
 ## [0.0.39] 2023-06-25
 ### Fixed
 - Fixed potential TS errors
